--- conflicted
+++ resolved
@@ -61,20 +61,14 @@
     left_router = BusRouter(board, tracks_layer=top_layer, buses_layer=bottom_layer, side="left")
     left_router.route()
 
-<<<<<<< HEAD
+    if (left_router.failed_routes == 0):
+        print(f"🟢 All gerber sockets routed successfully")
+    else:
+        print(f"🔴 Gerber socket routing failed for {left_router.failed_routes} routes. {sockets.get_socket_count() - left_router.failed_routes}/{sockets.get_socket_count()} succeeded")
+
     generate(board)
     merge_stacks(board.modules, board.name)
     compress_directory("output")
-=======
-    if (left_router.failed_routes == 0):
-        print(f"🟢 PASS: All gerber sockets routed successfully")
-    else:
-        print(f"🔴 FAIL: Gerber socket routing failed for {left_router.failed_routes} routes. {sockets.get_socket_count() - left_router.failed_routes}/{sockets.get_socket_count()} succeeded")
-
-    # generate(board)
-    # merge_stacks(board.modules, board.name)
-    # compress_directory("output")
->>>>>>> fa83b73a
     
 with warnings.catch_warnings():
     warnings.simplefilter("ignore") 
