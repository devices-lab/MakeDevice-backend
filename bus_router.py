import numpy as np
from collections import defaultdict
from typing import Dict, List, Tuple

from pathfinding.core.grid import Grid
from pathfinding.finder.a_star import AStarFinder
from pathfinding.finder.breadth_first import BreadthFirstFinder
from pathfinding.core.diagonal_movement import DiagonalMovement

from board import Board
from layer import Layer
from objects import Point, Segment

from router import Router
import debug

from thread_context import thread_context
    
class BusRouter(Router):
    """
    A router that creates a vertical bus for each net and connects sockets to the bus.
    Supports buses on either the left or right side.
    """
    
    def __init__(self, board: Board, tracks_layer: Layer, buses_layer: Layer, side: str) -> None:

        # Call the parent's __init__ method
        super().__init__(board)
        
        self.bus_segments = Dict[str, Segment]

        # Configuration for bus spacing and traces
        self.track_width = board.loader.track_width
        self.bus_width = board.loader.bus_width
        self.bus_spacing = board.loader.bus_spacing
        self.edge_clearance = board.loader.edge_clearance
        
        self.tracks_layer = tracks_layer
        self.buses_layer = buses_layer
        self.side = self._verify_side(side)
        
        # Create bus segments 
        self.bus_segments = self._create_buses(tracks_layer, buses_layer)
    
    def _verify_side(self, side: str) -> str:
        """
        Verify if the provided side is valid.
        
        Parameters:
            side: The side to verify (should be 'left' or 'right')
            
        Returns:
            str: The verified side
        """
        if side not in ['left', 'right']:
            raise ValueError(f"🔴 Invalid side '{side}'. Must be 'left' or 'right'")
        
        return side
          
    def _create_buses(self, tracks_layer: Layer, buses_layer: Layer) -> Dict[str, Segment]:
        """
        Calculate positions and create vertical bus segments for each net.
        Bus position depends on the specified side. Also creates a zone for the bus area.
        """
        # The corner radius determines the vertical length of the buses
        corner_radius = self.board.loader.rounded_corner_radius
                
        # Vertical offset for buses
        offset = corner_radius if corner_radius > 0 else self.edge_clearance
        
        # Calculate the y extents for buses
        bus_upper_y = (self.board.height / 2) - offset
        bus_lower_y = (-self.board.height / 2) + offset
        
        bus_zone: Tuple[Tuple[float, float], Tuple[float, float], Tuple[float, float], Tuple[float, float]]
        
        # Create result dictionary for bus segments
        bus_segments: Dict[str, Segment] = {}
        
        # Calculate positions and create segments for each net
        if self.side == 'left':
            # Start position for first bus at left edge
            first_bus_x_position: float = (-self.board.width / 2) + self.edge_clearance
            current_x_position: float = first_bus_x_position
            
            for net in tracks_layer.nets:
                # Create segment points
                start_point = Point(current_x_position, bus_upper_y)
                end_point = Point(current_x_position, bus_lower_y)
                
                # Create segment with layer and width
                bus_segment = Segment(start_point, end_point, layer=buses_layer.name, width=self.bus_width, net=net)
                
                self.buses_layer.add_segment(bus_segment) # Add segment to buses layer
                bus_segments[net] = bus_segment # Store bus segment
                
                # Move to the next x position (right)
                current_x_position += self.bus_spacing
            
            # Store clearance needed for the buses (for backward compatibility)
            self.board.total_buses_width = current_x_position + (self.board.width / 2)
            
            # Create and add a zone for the bus area
            zone_bottom_left = (-self.board.width / 2, -self.board.height / 2)
            zone_top_left = (-self.board.width / 2, self.board.height / 2)
            zone_top_right = (current_x_position, self.board.height / 2)
            zone_bottom_right = (current_x_position, -self.board.height / 2)
            
            # Create rectangle in (bottom_left, top_left, top_right, bottom_right) format
            bus_zone = (zone_bottom_left, zone_top_left, zone_top_right, zone_bottom_right)
            
        elif self.side == 'right':
            # Start position for first bus at right edge
            first_bus_x_position: float = (self.board.width / 2) - self.edge_clearance
            current_x_position: float = first_bus_x_position
            
            for net in tracks_layer.nets:
                # Create segment points
                start_point = Point(current_x_position, bus_upper_y)
                end_point = Point(current_x_position, bus_lower_y)
                
                # Create segment with layer and width
                bus_segment = Segment(start_point, end_point, layer=buses_layer.name, width=self.bus_width, net=net)
                
                self.buses_layer.add_segment(bus_segment) # Add segment to buses layer
                bus_segments[net] = bus_segment # Store bus segment
                
                # Move to the next x position (left)
                current_x_position -= self.bus_spacing
            
            # Store clearance needed for the buses (for backward compatibility)
            self.board.total_buses_width = (self.board.width / 2) - current_x_position
            
            # Create and add a zone for the bus area
            zone_bottom_left = (current_x_position, -self.board.height / 2)
            zone_top_left = (current_x_position, self.board.height / 2)
            zone_top_right = (self.board.width / 2, self.board.height / 2)
            zone_bottom_right = (self.board.width / 2, -self.board.height / 2)
        
        # Create rectangle in (bottom_left, top_left, top_right, bottom_right) format
        bus_zone = (zone_bottom_left, zone_top_left, zone_top_right, zone_bottom_right)
        self.board.zones.add_zone(bus_zone)
        
        # Validate zones and modules once again
        self.board._validate_zones_and_modules()
        
        print(f"🟢 Created {len(bus_segments)} bus segments on {self.side} side")
        print(f"🟢 Added bus zone for {self.side} side")
        return bus_segments

    def _get_point_on_bus(self, socket_pos: Tuple[float, float], bus: Segment) -> Point:
        """
        Find the nearest point on a vertical bus to a socket.
        
        Parameters:
            socket_pos: (x, y) position of the socket
            bus: The bus Segment 
            
        Returns:
            Point: The nearest point on the bus
        """
        # For vertical buses, the x-coordinate is fixed, and we clamp the y-coordinate
        socket_x, socket_y = socket_pos
        x_position = bus.start.x
        
        # Clamp the y-coordinate to the bus extent
        bus_y_min = min(bus.start.y, bus.end.y)
        bus_y_max = max(bus.start.y, bus.end.y)
        clamped_y_position = max(bus_y_min, min(socket_y, bus_y_max))
        
        return Point(x_position, clamped_y_position)
    
    def custom_heuristic(self, dx: int, dy: int) -> float:
        """
        Custom heuristic for A* pathfinding.
        
        Parameters:
            dx: The x-coordinate difference
            dy: The y-coordinate difference
            
        Returns:
            float: The heuristic value
        """
        # Use Manhattan distance
        return dx + dy
    
    def _mark_obstacles_above_buses(self, grid: np.ndarray, net_to_protect: str) -> np.ndarray:
        """
        Mark obstacle cells to prevent traces from crossing over other traces in the bus area.
        
        Parameters:
            grid: The obstacle grid
            net_to_protect: The name of the net to protect from obstacles
            
        Returns:
            np.ndarray: Updated obstacle grid
        """
        temporary_obstacle_grid = np.copy(grid)
        
        # Determine the bus boundary depending on the side
        if self.side == 'left':
            # Convert board coordinates to grid indices
            bus_boundary_x_index = self._coordinates_to_indices(self.board.total_buses_width, 0)[0]
            # Ensure this index isn't beyond the grid width
            last_bus_x_index = min(bus_boundary_x_index, self.grid_width - 1)
            
            # Define column range for obstacles
            start_col = 0  # Left edge
            end_col = last_bus_x_index
        elif self.side == 'right':
            # For right side, calculate the position from the right edge
            bus_boundary_x = (self.board.width / 2) - self.board.total_buses_width
            bus_boundary_x_index = self._coordinates_to_indices(bus_boundary_x, 0)[0]
            
            # Ensure this index isn't below 0
            first_bus_x_index = max(bus_boundary_x_index, 0)
            
            # Define column range for obstacles
            start_col = first_bus_x_index
            end_col = self.grid_width - 1  # Right edge
        
        # Find the layer for this net
        current_layer = self.board.get_layer_for_net(net_to_protect)
        
        if not current_layer:
            return temporary_obstacle_grid
        
        # Find other nets on the same layer
        for net in current_layer.nets:
            if net == net_to_protect and self.board.allow_overlap:
                continue  # Allow overlap would allow this net to overlap (short) with itself
            
            # Mark all paths in the bus area with a larger keep-out zone around it
            for path_index in self.paths_indices.get(net, []):
                for x, y, _ in path_index:
                    if 0 <= y < self.grid_height and start_col <= x <= end_col:     
                        for dy in range(-1, 2): # 2 extra grid cells of keep out on left and right
                            for dx in range(-1, 2): # 1 extra grid cell of keep out on top and bottom
                                ny, nx = y + dy, x + dx
                                if 0 <= ny < self.grid_height and 0 <= nx < self.grid_width:
                                    temporary_obstacle_grid[ny, nx] = self.BLOCKED_CELL
        
        # Ensure edge columns are always free
        if self.side == 'left':
            # For left side, keep leftmost column free
            for y in range(self.grid_height):
                temporary_obstacle_grid[y, 0] = self.FREE_CELL
        elif self.side == 'right':
            # For right side, keep rightmost column free
            for y in range(self.grid_height):
                temporary_obstacle_grid[y, self.grid_width - 1] = self.FREE_CELL
            
        return temporary_obstacle_grid
    
    def _route_socket_to_bus(self, grid: np.ndarray, socket_coordinate: Tuple[float, float], 
                                    bus_connection_coordinates: Point, net_name: str) -> List[Tuple[int, int, int]]:
        """
        Route a socket to the bus, taking into account which side the buses are on.
        
        Parameters:
            grid: The base grid for pathfinding
            socket_coordinate: The (x, y) coordinate of the socket
            bus_connection_coordinates: The target point on the bus
            net_name: The name of the net being routed
            
        Returns:
            List of (x, y, layer) tuples representing the path
        """
        # Apply obstacles from other nets on the same layer
        current_grid = self._mark_obstacles_on_grid(grid, net_name)
        current_grid = self._mark_obstacles_above_buses(current_grid, net_name)
        
        # Apply socket margin to ensure the socket is routable
        socket_index = self._coordinates_to_indices(socket_coordinate[0], socket_coordinate[1])

        # Mark GerberSockets accordingly
        current_grid = self._apply_socket_margins(current_grid, socket_index)
        
        # Convert to grid indices
        bus_connection_index = self._coordinates_to_indices(bus_connection_coordinates.x, bus_connection_coordinates.y)
        
        # Determine target column based on the side and socket position
        if self.side == 'left':
            # For left side: sockets to the right of the bus target the left edge
            # sockets to the left of the bus target the right edge
            target_column_index = 0 if socket_index[0] > bus_connection_index[0] else self.grid_width - 1
        elif self.side == 'right':
            # For right side: sockets to the left of the bus target the right edge
            # sockets to the right of the bus target the left edge
            target_column_index = self.grid_width - 1 if socket_index[0] < bus_connection_index[0] else 0
        
        # Create pathfinding grid
        pathfinding_grid = Grid(matrix=current_grid, grid_id=0)
        
        # Set up the pathfinder
        if self.board.algorithm == "breadth_first":
            finder = BreadthFirstFinder()
        else:  # default to A*
            finder = AStarFinder(heuristic=self.custom_heuristic)
        
        # Configure diagonal movement
        if self.board.allow_diagonal_traces:
            finder.diagonal_movement = DiagonalMovement.only_when_no_obstacle
        else:
            finder.diagonal_movement = DiagonalMovement.never
        
        # Find path
        start = pathfinding_grid.node(socket_index[0], socket_index[1])
        end = pathfinding_grid.node(target_column_index, bus_connection_index[1])
        
        try:
            path, runs = finder.find_path(start, end, pathfinding_grid)
            print(f"🔵 Pathfinding runs: {runs}")
            
            if path:
                # Find where the path crosses the bus column
                chopped_path = []
                bus_crossed = False
                
                # Adjust crossing detection based on the side
                if self.side == 'left':
                    # For left side buses
                    if socket_index[0] > bus_connection_index[0]:
                        # Socket is to the right of the bus
                        for i, node in enumerate(path):
                            chopped_path.append(node)
                            if node.x <= bus_connection_index[0]:
                                bus_crossed = True
                                break
                    else:
                        # Socket is to the left of the bus
                        for i, node in enumerate(path):
                            chopped_path.append(node)
                            if node.x >= bus_connection_index[0]:
                                bus_crossed = True
                                break
                elif self.side == 'right':
                    # For right side buses
                    if socket_index[0] < bus_connection_index[0]:
                        # Socket is to the left of the bus
                        for i, node in enumerate(path):
                            chopped_path.append(node)
                            if node.x >= bus_connection_index[0]:
                                bus_crossed = True
                                break
                    else:
                        # Socket is to the right of the bus
                        for i, node in enumerate(path):
                            chopped_path.append(node)
                            if node.x <= bus_connection_index[0]:
                                bus_crossed = True
                                break
                
                # If we never crossed the bus, something went wrong
                if not bus_crossed:
                    print(f"🔴 Path never crossed the bus column at {bus_connection_index[0]}")
                    return []
                
                # Add a node exactly at the bus position if needed
                if chopped_path[-1].x != bus_connection_index[0] or chopped_path[-1].y != bus_connection_index[1]:
                    # Create a new node at the exact bus position
                    bus_node = pathfinding_grid.node(bus_connection_index[0], bus_connection_index[1])
                    # Only add if it's adjacent to the last node
                    last_node = chopped_path[-1]
                    if abs(last_node.x - bus_connection_index[0]) <= 1 and abs(last_node.y - bus_connection_index[1]) <= 1:
                        chopped_path.append(bus_node)
                
                # If successfully reached the bus, add a via at the connection point
                if bus_crossed:
                    # Get the last point in the path (where it connects to the bus)
                    connection_index = chopped_path[-1]                    
                    self._add_via(net_name, (connection_index.x, connection_index.y))
                    
                    if self.tracks_layer.name != "F_Cu.gtl":
                        # Add via to the location of the socket
                        self._add_via(net_name, (socket_index[0], socket_index[1]))
                        
                # Convert path to tuples with layer information
                path_tuples = [(node.x, node.y, -1) for node in chopped_path]
                return path_tuples
            else:
                print(f"🟡 No path found between socket at {socket_coordinate} and bus")
                return []
        except Exception as e:
            print(f"🔴 Error in pathfinding: {e}")
            return []
           
    def _group_sockets(self, sockets_data, zones_data):
        """
        Group sockets that appear on the same line on a zone edge and sort them
        based on the routing side.
        
        Parameters:
            sockets_data: Dict mapping net names to lists of socket positions
            zones_data: List of zone rectangles
            
        Returns:
            OrderedDict mapping zone center point to list of sorted socket groups,
            with zones sorted according to routing side
        """
        from collections import OrderedDict
        
        # Initialize result structure
        socket_groups = defaultdict(list)
        
        # Calculate zone centers first
        zone_centers = []
        for zone in zones_data:
            bottom_left, top_left, top_right, bottom_right = zone
            center_x = (bottom_left[0] + top_right[0]) / 2
            center_y = (bottom_left[1] + top_right[1]) / 2
            zone_centers.append((center_x, center_y))
        
        # Organize all sockets by zone
        zone_sockets = defaultdict(list)
        for net_name, positions in sockets_data.items():
            for socket_pos in positions:
                socket_x, socket_y = socket_pos
                
                # Find which zone this socket belongs to
                for zone_idx, zone in enumerate(zones_data):
                    bottom_left, top_left, top_right, bottom_right = zone
                    
                    # Check if socket is within this zone
                    if (bottom_left[0] <= socket_x <= top_right[0] and 
                        bottom_left[1] <= socket_y <= top_right[1]):
                        # Add to zone's sockets using center as key
                        zone_center = zone_centers[zone_idx]
                        zone_sockets[zone_center].append((net_name, socket_pos))
                        break

        # Print all zone sockets for debugging
        for zone_center, sockets in zone_sockets.items():
            print(f"Zone center: {zone_center}, Sockets: {sockets}")
        
        # Track which sockets have been added to groups
        added_sockets = set()
        
        # For each zone, group sockets by alignment
        for zone_center, sockets in zone_sockets.items():
            # Group by x-coordinate (vertical alignment)
            x_groups = defaultdict(list)
            # Group by y-coordinate (horizontal alignment)
            y_groups = defaultdict(list)
            
            for socket_info in sockets:
                net_name, socket_pos = socket_info
                socket_x, socket_y = socket_pos
                x_groups[socket_x].append(socket_info)
                y_groups[socket_y].append(socket_info)
            
            # Store all groups with position information
            all_groups = []
            
            # Add multi-socket vertical groups
            for x, group in x_groups.items():
                if len(group) > 1: 
                    # Sort vertically aligned sockets from top to bottom (decreasing y)
                    sorted_group = sorted(group, key=lambda s: -s[1][1])
                    # Add group with its x position
                    all_groups.append((x, sorted_group))
                    
                    # Mark these sockets as added
                    for socket_info in group:
                        added_sockets.add((socket_info[0], tuple(socket_info[1])))
            
            # Add multi-socket horizontal groups
            for y, group in y_groups.items():
                if len(group) > 1: 
                    # Calculate the average x position for this group
                    avg_x = sum(s[1][0] for s in group) / len(group)
                    
                    # Sort horizontally aligned sockets based on routing side
                    if self.side == "left":
                        # Left to right for left side routing
                        sorted_group = sorted(group, key=lambda s: s[1][0])
                    else:  # self.side == "right"
                        # Right to left for right side routing
                        sorted_group = sorted(group, key=lambda s: -s[1][0])
                    
                    # Add group with its average x position
                    all_groups.append((avg_x, sorted_group))
                    
                    # Mark these sockets as added
                    for socket_info in group:
                        added_sockets.add((socket_info[0], tuple(socket_info[1])))
            
            # Now add any single sockets that weren't part of a multi-socket group
            for socket_info in sockets:
                socket_key = (socket_info[0], tuple(socket_info[1]))
                if socket_key not in added_sockets:
                    # Use the socket's x position
                    x = socket_info[1][0]
                    all_groups.append((x, [socket_info]))
                    added_sockets.add(socket_key)
            
            # Sort all groups by distance from edge
            if self.side == "left":
                # For left routing: sort by x position, leftmost first
                all_groups.sort(key=lambda g: g[0])
            else:  # self.side == "right"
                # For right routing: sort by x position, rightmost first
                all_groups.sort(key=lambda g: -g[0])
            
            # Extract the sorted groups
            socket_groups[zone_center] = [group for _, group in all_groups]
        
        # Sort zones and create an ordered dictionary
        sorted_zones = list(socket_groups.keys())
        
        # Sort zones based on routing side: horizontal position first, then vertical
        if self.side == "left":
            # For left routing: left-to-right, then top-to-bottom
            sorted_zones.sort(key=lambda center: (center[0], -center[1]))
        else:  # self.side == "right"
            # For right routing: right-to-left, then top-to-bottom
            sorted_zones.sort(key=lambda center: (-center[0], -center[1]))
        
        # Create ordered dictionary with sorted zone keys
        ordered_socket_groups = OrderedDict()
        for zone_center in sorted_zones:
            ordered_socket_groups[zone_center] = socket_groups[zone_center]

        # Print ordered socket groups for debugging
        for zone_center, groups in ordered_socket_groups.items():
            print(f"Ordered zone center: {zone_center}, Groups: {groups}")
        
        return ordered_socket_groups
    
    def route(self) -> None:
        try:
            # Get all of the sockets for the tracks layer
            sockets_data = self.board.sockets.get_socket_positions_for_nets(self.tracks_layer.nets)
            
            # Get the total number of sockets
            total_sockets = sum(len(positions) for positions in sockets_data.values())
            
            # Group them by zone, and orientation (in a row, or in a column)
            zones_data = self.board.zones.get_data()
            
            # Group sockets by zone edges and order them top-to-bottom or left-to-right
            grouped_sockets = self._group_sockets(sockets_data, zones_data)
            
            socket_count = 1
            
            for zone_center, socket_groups in grouped_sockets.items():
                
                module_name = self.board.get_module_name_from_position(zone_center)
                
                # For each group of sockets
                for group_idx, socket_group in enumerate(socket_groups):
                    i = 0
                    
                    # Process all sockets in the group
                    print(f"Socket group length: {len(socket_group)}")
                    while i < len(socket_group):
                        socket = socket_group[i]
                        net_name, socket_pos = socket
                        
                        # Check if this socket has already failed
                        socket_key = (net_name, tuple(socket_pos))

                        # Get the bus for this net
                        bus = self.bus_segments.get(net_name)
                        if not bus:
                            print(f"🔴 No bus found for net {net_name}")
                            i += 1
                            socket_count += 1
                            continue
                        
                        # Find nearest point on the bus
                        bus_point = self._get_point_on_bus(socket_pos, bus)
                        
                        # Route the socket to the bus
                        print(f"🔵 Routing socket {socket_count}/{total_sockets} for net {net_name} for module {module_name}")

                        # Progress bar update & check keepalive
                        if self.board.loader.run_from_server:
                            # Calculate progress
                            all = self.board.sockets.get_socket_count()
                            connected = self.board.connected_sockets_count
                            progress = round(float(connected) / float(all), 4) * 100
                            print(f"🔵 Updating progress: {progress}")

<<<<<<< HEAD
                            # Write the progress to a file
                            # TODO: A better way to do progress updates?
                            # should get the board variable from a running thread, but that
                            # requires keeping track of what threads are running and what job ids
                            # they have... this is easier
                            progress_file = thread_context.job_folder / "progress.txt"
                            with open(progress_file, 'w') as file:
                                file.write(str(progress))
=======
                        # Write the progress to a file
                        # TODO: A better way to do progress updates?
                        # should get the board variable from a running thread, but that
                        # requires keeping track of what threads are running and what job ids
                        # they have... this is easier
                        progress_file = thread_context.job_folder / "progress.txt"
                        with open(progress_file, 'w') as file:
                            file.write(str(round(progress, 2)))
>>>>>>> e6bcd7ec

                            # Compare the keepalive time
                            keepalive_file = thread_context.job_folder / "keepalive_time"
                            if not keepalive_file.exists():
                                print("🔴 'keepalive_time' file missing")
                            else:
                                last_write_time = keepalive_file.stat().st_mtime
                                current_time = progress_file.stat().st_mtime

                                timeout = 7
                                if current_time - last_write_time > timeout:
                                    raise Exception(f"Abandoned job (ID: {thread_context.job_id}) due to expired keepalive ({timeout} seconds)")

                        # Also abandon the job if there's more than 150 images in the routing_imgs folder
                        routing_imgs_folder = thread_context.job_folder / "routing_imgs"
                        if routing_imgs_folder.exists() and len(list(routing_imgs_folder.glob("*.png"))) > 150:
                            raise Exception(f"🔴 Abandoned job (ID: {thread_context.job_id}) due to too many routing attempts (>150)")


<<<<<<< HEAD
                        path = self._route_socket_to_bus(self.base_grid, socket_pos, bus_point, net_name)
=======
                    path = self._route_socket_to_bus(self.base_grid, socket_pos, bus_point, net_name)
                    
                    # Capture each frame
                    if debug.do_video:
                        debug.show_grid_routes_sockets(self.base_grid, self.paths_indices, 
                            self.board.sockets.get_socket_positions_for_nets(self.tracks_layer.nets), 
                            self.board.loader.resolution)
                    
                    if path:
                        print(f"🟢 Found path for socket at {socket_pos} to bus\n")
                        
                        # Add path indices
                        self.paths_indices[net_name].append(path)
>>>>>>> e6bcd7ec
                        
                        if debug.do_video:
                            debug.show_grid_routes_sockets(self.base_grid, self.paths_indices, 
                                self.board.sockets.get_socket_positions_for_nets(self.tracks_layer.nets), 
                                self.board.loader.resolution)
                        
                        if path:
                            print(f"🟢 Found path for socket at {socket_pos} to bus\n")
                            
                            # Add path indices
                            self.paths_indices[net_name].append(path)
                            
                            # Add to routed sockets count
                            self.board.connected_sockets_count += 1                
                            
                            # Move to the next socket
                            i += 1
                            socket_count += 1
                        else:                        
                            # If this is the first socket in the group, routing failed
                            if i == 0:
                                i += 1
                                socket_count += 1
                                # continue
                                raise Exception(f" socket at {socket_pos} in group {group_idx} (first socket, cannot backtrack)")
                            
                            # Otherwise, we can backtrack
                            print(f"🟠 Backtracking in group {group_idx} at socket {i}")
                            
                            # Get the previously routed socket
                            previous_socket = socket_group[i-1]
                            previous_net, previous_pos = previous_socket
                            
                            # Remove its path
                            for path_idx, path in enumerate(self.paths_indices.get(previous_net, [])):
                                # Check if this path connects to the socket we're removing
                                socket_indices = self._coordinates_to_indices(previous_pos[0], previous_pos[1])
                                if path and path[0][0] == socket_indices[0] and path[0][1] == socket_indices[1]:
                                    # Also remove the via at the end of the path
                                    connection_point = path[-1]
                                    for via_idx, via in enumerate(self.vias_indices.get(previous_net, [])):
                                        if via[0] == connection_point[0] and via[1] == connection_point[1]:
                                            del self.vias_indices[previous_net][via_idx]
                                            break
                                    
                                    # Now remove the path
                                    del self.paths_indices[previous_net][path_idx]
                                    
                                    # Decrement connected sockets count
                                    self.board.connected_sockets_count -= 1
                                    socket_count -= 1
                                    
                                    break
                            
                            # Reverse the order from i-1 to the end
                            remaining = socket_group[i-1:]
                            remaining.reverse()
                            socket_group[i-1:] = remaining
                            print(f"🟢 Reversed routing order for the remaining sockets in group")
                        
                            # Restart from the previous socket position
                            i = i - 1
            
            # Convert traces and vias indices to segments (also adds to board layers)
            self._convert_trace_indices_to_segments()
            self._convert_via_indexes_to_points()
        
        except Exception as e:
            print(f"🔴 Routing failed: {e}")
    
            # Write error to file, just like the progress.txt
            error_file = thread_context.job_folder / "error.txt"
            with open(error_file, 'w') as file:
                file.write(str(e))

        # Capture the last frame too
        if debug.do_video:
            debug.show_grid_routes_sockets(self.base_grid, self.paths_indices, 
                self.board.sockets.get_socket_positions_for_nets(self.tracks_layer.nets), 
                self.board.loader.resolution)<|MERGE_RESOLUTION|>--- conflicted
+++ resolved
@@ -582,7 +582,6 @@
                             progress = round(float(connected) / float(all), 4) * 100
                             print(f"🔵 Updating progress: {progress}")
 
-<<<<<<< HEAD
                             # Write the progress to a file
                             # TODO: A better way to do progress updates?
                             # should get the board variable from a running thread, but that
@@ -591,16 +590,6 @@
                             progress_file = thread_context.job_folder / "progress.txt"
                             with open(progress_file, 'w') as file:
                                 file.write(str(progress))
-=======
-                        # Write the progress to a file
-                        # TODO: A better way to do progress updates?
-                        # should get the board variable from a running thread, but that
-                        # requires keeping track of what threads are running and what job ids
-                        # they have... this is easier
-                        progress_file = thread_context.job_folder / "progress.txt"
-                        with open(progress_file, 'w') as file:
-                            file.write(str(round(progress, 2)))
->>>>>>> e6bcd7ec
 
                             # Compare the keepalive time
                             keepalive_file = thread_context.job_folder / "keepalive_time"
@@ -614,30 +603,15 @@
                                 if current_time - last_write_time > timeout:
                                     raise Exception(f"Abandoned job (ID: {thread_context.job_id}) due to expired keepalive ({timeout} seconds)")
 
-                        # Also abandon the job if there's more than 150 images in the routing_imgs folder
-                        routing_imgs_folder = thread_context.job_folder / "routing_imgs"
-                        if routing_imgs_folder.exists() and len(list(routing_imgs_folder.glob("*.png"))) > 150:
-                            raise Exception(f"🔴 Abandoned job (ID: {thread_context.job_id}) due to too many routing attempts (>150)")
-
-
-<<<<<<< HEAD
+                            # Also abandon the job if there's more than 150 images in the routing_imgs folder
+                            routing_imgs_folder = thread_context.job_folder / "routing_imgs"
+                            if routing_imgs_folder.exists() and len(list(routing_imgs_folder.glob("*.png"))) > 150:
+                                raise Exception(f"🔴 Abandoned job (ID: {thread_context.job_id}) due to too many routing attempts (>150)")
+
+
                         path = self._route_socket_to_bus(self.base_grid, socket_pos, bus_point, net_name)
-=======
-                    path = self._route_socket_to_bus(self.base_grid, socket_pos, bus_point, net_name)
-                    
-                    # Capture each frame
-                    if debug.do_video:
-                        debug.show_grid_routes_sockets(self.base_grid, self.paths_indices, 
-                            self.board.sockets.get_socket_positions_for_nets(self.tracks_layer.nets), 
-                            self.board.loader.resolution)
-                    
-                    if path:
-                        print(f"🟢 Found path for socket at {socket_pos} to bus\n")
                         
-                        # Add path indices
-                        self.paths_indices[net_name].append(path)
->>>>>>> e6bcd7ec
-                        
+                        # Capture each frame
                         if debug.do_video:
                             debug.show_grid_routes_sockets(self.base_grid, self.paths_indices, 
                                 self.board.sockets.get_socket_positions_for_nets(self.tracks_layer.nets), 
